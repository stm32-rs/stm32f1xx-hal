# Change Log

All notable changes to this project will be documented in this file.

The format is based on [Keep a Changelog](http://keepachangelog.com/)
and this project adheres to [Semantic Versioning](http://semver.org/).

## [Unreleased]

<<<<<<< HEAD
- Bump `stm32f1` dependency (`0.10.0`)
=======
- Extend the Pwm implementation to cover the full embedded_hal::Pwm API
- Replace default blocking spi Write implementation with an optimized one
>>>>>>> afcb5bf3
- Use `Deref` for SPI generic implementations instead of macros
- Make traits `rcc::Enable` and `rcc::Reset` public, but `RccBus` sealed
- Add `QeiOptions` struct to configure slave mode and auto reload value of QEI interface
- Fix PWM on `TIM1`

## [v0.5.3] - 2020-01-20

- Add `InputPin` impl for generic open drain outputs
- Implement `Read<u8>` / `Write<u8>` for `Serial` (#171)
- Fix docs.rs build

## [v0.5.2] - 2019-12-15

- Fix USB module docs

## [v0.5.1] - 2019-12-14

### Added

- Added support for `ExtiPin` pin traits

### Fixed

- Fix SPI2 and 3 using the wrong frequency
- Fix some problems with I2C reads anad writes


## [v0.5.0] - 2019-12-03

### Added

- Added `Mode` marker trait for `gpio` pins that correspondent to pin mode.
- RCC `Bus` trait + private `Enable` and `Reset` traits
- Added `micros_since` and `reset` methods to timer
- Added `select_frequency` method to RTC
- Unidirectional DMA support for SPI (TX only)
- Added USB driver for `stm32f102` and `stm32f103` devices
- Added all timers for all variants as described by CubeMX. Commented out {TIM9, TIM10} for XL and {TIM12, TIM13, TIM14} for XL and F100-HIGH due to missing fields for those devices in stm32-rs.
- ADC measurement now can be run by timer

### Breaking changes

- Implement more pin combinations for PWM configuration, added PWM for TIM1 (API for custom PWM pins was removed as it's no more needed)
- Bump `stm32f1` dependency (`0.9.0`)
- `void::Void` replaced with `Infallible` where it is possible
- Change timer/pwm init API
- Remove `set_low` and `set_high` for pins in Alternate output mode
- Renames `set_seconds` and `seconds` methods on RTC to `set_time` and `current_time`, respectively
- Starting the timer does not generate interrupt requests anymore
- Make MAPR::mapr() private
- i2c mode now takes Hertz instead of a generic u32
- Timers that were previously incorrectly available without medium/high/xl density features may now be missing

### Fixed

- Fix some F1 variants crashing when modifying MAPR if JTAG is disabled
- Switched Timer stop_in_debug to modify cr instead of writing it to prevent it clobbering the rest of the register (was breaking ITM output when configuring pwm_input for example)

### Changed

- Pins can be passed in any order to SPI constructor,
  `NoSck`, `NoMiso` and `NoMosi` can be also passed instead of real pin
- DMA traits now require AsSlice instead of AsRef
- GPIO `downgrade` function now returns a `Pxx` instead of a type specific to a
  GPIO port

- AdcDma can process several pins at a time

## [v0.4.0] - 2019-08-09

### Added

- Added DMA support for ADC1.
- Added type aliases `Tx1` for `Tx<USART1>`, `RxDma1` for `RxDma<USART1, dma1::C5>`, etc.
- Add ADC1 reading functions for channels 16 (temperature) and 17 (internal reference voltage)
- Update existing ADC example according to ADC API changes
- Add new ADC example to read ambient temperature using ADC1 CH16
- Add `listen` and `unlisten` to `serial::Tx` and `serial::Rx`.
- Add methods `read_data_register` and `write_data_register` to
  `backup_domain::BackupDomain`, which allow read and write access to the Backup
  Data Register.

### Breaking changes

- Replace gpio traits with digital::v2
- Bump `stm32f1` dependency (`0.8.0`)
- ADC now requires the clock configuration for initialisation
- `disable_jtag` now transforms PA15, PB3 and PB4 to forbid their use without deactivating JTAG

### Changed

- Fix hclk miscalculation

## [v0.3.0] - 2019-04-27

### Added

- Added device-selected meta feature flag
- Restore and improve Serial DMA-based TX, RX and circular implementation
- Implement ADC example
- Implement ADC embedded_hal traits
- Implement ADC clock configuration
- Add feature for using STM32F101 chip
- Add gpio pins corresponding to LQFP-100 package
- Implement `core::fmt::Write` for `serial::Tx`
- Add methods `stop`, `release` and `clear_update_interrupt_flag` to `Timer` (`clear_update_interrupt_flag` does not apply to `Timer<SYST>`)
- Add timer interrupt example using RTFM
- Implement IndependentWatchdog for the IWDG peripheral
- Remove all PWM channel configurations except 'all the channels for default remapping' configurations
- Update PWM documentation: clarify custom selection of channels
- Add PWM example for custom selection of channels

### Changed

- *Breaking change* Add additional configuration options to USART.
    - Baud rate now has to be set using configuration struct
- Now requires stm32f1 v0.7 (breaking change)
- enable PWM on stm32f100
- Fix gpio misconfiguration when using a timer in pwm input mode. Now the gpio has to be configured in floating input mode.

## [v0.2.1] - 2019-03-08

### Added

- Add basic backup domain support
- Add support for real time clock
- Add patches for using STM32F100 chip (PWM disabled)

### Changed

- Improve documentation

### Fixed

- Use correct clock for serial baudrate computation




## [v0.2.0] - 2019-02-10

### Added

- Add support for setting initial pin state
- Added ChangeLog

### Changed

- Add information about device features to readme
- Allow read-/write-only transactions in write_read
- Bumped dependency versions (breaking change)

### Fixed

- Fix link to docs.rs

## [v0.1.1] - 2018-12-17

### Added

- First tagged version

[Unreleased]: https://github.com/stm32-rs/stm32f1xx-hal/compare/v0.5.3...HEAD
[v0.5.3]: https://github.com/stm32-rs/stm32f1xx-hal/compare/v0.5.2...v0.5.3
[v0.5.2]: https://github.com/stm32-rs/stm32f1xx-hal/compare/v0.5.1...v0.5.2
[v0.5.1]: https://github.com/stm32-rs/stm32f1xx-hal/compare/v0.5.0...v0.5.1
[v0.5.0]: https://github.com/stm32-rs/stm32f1xx-hal/compare/v0.4.0...v0.5.0
[v0.4.0]: https://github.com/stm32-rs/stm32f1xx-hal/compare/v0.3.0...v0.4.0
[v0.3.0]: https://github.com/stm32-rs/stm32f1xx-hal/compare/v0.2.1...v0.3.0
[v0.2.1]: https://github.com/stm32-rs/stm32f1xx-hal/compare/v0.2.0...v0.2.1
[v0.2.0]: https://github.com/stm32-rs/stm32f1xx-hal/compare/v0.1.1...v0.2.0<|MERGE_RESOLUTION|>--- conflicted
+++ resolved
@@ -7,15 +7,23 @@
 
 ## [Unreleased]
 
-<<<<<<< HEAD
+### Breaking changes
+
 - Bump `stm32f1` dependency (`0.10.0`)
-=======
+- Make traits `rcc::Enable` and `rcc::Reset` public, but `RccBus` sealed
+
+### Added
+
 - Extend the Pwm implementation to cover the full embedded_hal::Pwm API
+- Add `QeiOptions` struct to configure slave mode and auto reload value of QEI interface
+
+### Changed
+
 - Replace default blocking spi Write implementation with an optimized one
->>>>>>> afcb5bf3
 - Use `Deref` for SPI generic implementations instead of macros
-- Make traits `rcc::Enable` and `rcc::Reset` public, but `RccBus` sealed
-- Add `QeiOptions` struct to configure slave mode and auto reload value of QEI interface
+
+### Fixed
+
 - Fix PWM on `TIM1`
 
 ## [v0.5.3] - 2020-01-20
