# Change Log

All notable changes to this project will be documented in this file.

The format is based on [Keep a Changelog](http://keepachangelog.com/)
and this project adheres to [Semantic Versioning](http://semver.org/).

## [Unreleased]

### Added

<<<<<<< HEAD
- Support for OpenDrain pin configuration on SPI CLK and MOSI pins
=======
- LSB/MSB bit format selection for `SPI`

### Fixed
- Fix > 2 byte i2c reads
- Send stop after acknowledge errors on i2c
- Fix i2c interactions after errors

### Changed
- Use `cortex-m-rtic` instead of `cortex-m-rtfm` in the examples
>>>>>>> ca01418e

## [v0.7.0]- 2020-10-17

### Breaking changes

- MonoTimer now takes ownership of the DCB register
- SPI objects now have a `FrameSize` type field
- Bit banding functions (`bb::*`) are now correctly marked as unsafe
- Add missing remap to `spi3` constructor. Requires a new `mapr` argument.
- Change DMA API to use embedded-dma traits.

### Added

- Add 16 bit dataframe size for `SPI`
- Implement `timer::Cancel` trait for `CountDownTimer`
- Changing Output pin slew rates through the OutputSpeed trait
- Add support for ADC continuous conversion
- Add supoort for ADC discontinuous mode

### Fixed

- Fix MonoTimer not working in debug mode.
- Add missing TX DMA implementation for SPI3.

## [v0.6.1] - 2020-06-25

### Added

- Add runtime-reconfigurable GPIO pins
- Added support for writing/reading/erasing onboard flash

### Fixed

- Fix wrong frequency reported by `MonoTimer`
- Fix wrong timings generated by `Timer::syst`
- Fix period retrieval for timers

### Changed

- Use `Deref` for I2C generic implementations instead of macros
- Deprecate `Spi::free` and rename it to `Spi::release`
- Improve `SPI` documentation
- Improve `RCC` and `AFIO` register documentation

## [v0.6.0] - 2020-06-06

### Breaking changes

- Bump `stm32f1` dependency (`0.11.0`)
- Make traits `rcc::Enable` and `rcc::Reset` public, but `RccBus` sealed

### Added

- Extend the Pwm implementation to cover the full embedded_hal::Pwm API
- Add `QeiOptions` struct to configure slave mode and auto reload value of QEI interface
- Implement multiplication and division for frequency wrappers (#193)
- Add support for CRC

### Changed

- Support for connectivity line devices: `stm32f105xx` and `stm32f107xx`
- Consistently use PAC as `pac` and mark `device` and `stm32` informally as deprecated
- Replace default blocking spi Write implementation with an optimized one
- Use `Deref` for SPI generic implementations instead of macros

### Fixed

- Fix PWM on `TIM1`
- Fix ADC race condition causing incorrect reads at certain frequencies

## [v0.5.3] - 2020-01-20

- Add `InputPin` impl for generic open drain outputs
- Implement `Read<u8>` / `Write<u8>` for `Serial` (#171)
- Fix docs.rs build

## [v0.5.2] - 2019-12-15

- Fix USB module docs

## [v0.5.1] - 2019-12-14

### Added

- Added support for `ExtiPin` pin traits

### Fixed

- Fix SPI2 and 3 using the wrong frequency
- Fix some problems with I2C reads anad writes


## [v0.5.0] - 2019-12-03

### Added

- Added `Mode` marker trait for `gpio` pins that correspondent to pin mode.
- RCC `Bus` trait + private `Enable` and `Reset` traits
- Added `micros_since` and `reset` methods to timer
- Added `select_frequency` method to RTC
- Unidirectional DMA support for SPI (TX only)
- Added USB driver for `stm32f102` and `stm32f103` devices
- Added all timers for all variants as described by CubeMX. Commented out {TIM9, TIM10} for XL and {TIM12, TIM13, TIM14} for XL and F100-HIGH due to missing fields for those devices in stm32-rs.
- ADC measurement now can be run by timer

### Breaking changes

- Implement more pin combinations for PWM configuration, added PWM for TIM1 (API for custom PWM pins was removed as it's no more needed)
- Bump `stm32f1` dependency (`0.9.0`)
- `void::Void` replaced with `Infallible` where it is possible
- Change timer/pwm init API
- Remove `set_low` and `set_high` for pins in Alternate output mode
- Renames `set_seconds` and `seconds` methods on RTC to `set_time` and `current_time`, respectively
- Starting the timer does not generate interrupt requests anymore
- Make MAPR::mapr() private
- i2c mode now takes Hertz instead of a generic u32
- Timers that were previously incorrectly available without medium/high/xl density features may now be missing

### Fixed

- Fix some F1 variants crashing when modifying MAPR if JTAG is disabled
- Switched Timer stop_in_debug to modify cr instead of writing it to prevent it clobbering the rest of the register (was breaking ITM output when configuring pwm_input for example)

### Changed

- Pins can be passed in any order to SPI constructor,
  `NoSck`, `NoMiso` and `NoMosi` can be also passed instead of real pin
- DMA traits now require AsSlice instead of AsRef
- GPIO `downgrade` function now returns a `Pxx` instead of a type specific to a
  GPIO port

- AdcDma can process several pins at a time

## [v0.4.0] - 2019-08-09

### Added

- Added DMA support for ADC1.
- Added type aliases `Tx1` for `Tx<USART1>`, `RxDma1` for `RxDma<USART1, dma1::C5>`, etc.
- Add ADC1 reading functions for channels 16 (temperature) and 17 (internal reference voltage)
- Update existing ADC example according to ADC API changes
- Add new ADC example to read ambient temperature using ADC1 CH16
- Add `listen` and `unlisten` to `serial::Tx` and `serial::Rx`.
- Add methods `read_data_register` and `write_data_register` to
  `backup_domain::BackupDomain`, which allow read and write access to the Backup
  Data Register.

### Breaking changes

- Replace gpio traits with digital::v2
- Bump `stm32f1` dependency (`0.8.0`)
- ADC now requires the clock configuration for initialisation
- `disable_jtag` now transforms PA15, PB3 and PB4 to forbid their use without deactivating JTAG

### Changed

- Fix hclk miscalculation

## [v0.3.0] - 2019-04-27

### Added

- Added device-selected meta feature flag
- Restore and improve Serial DMA-based TX, RX and circular implementation
- Implement ADC example
- Implement ADC embedded_hal traits
- Implement ADC clock configuration
- Add feature for using STM32F101 chip
- Add gpio pins corresponding to LQFP-100 package
- Implement `core::fmt::Write` for `serial::Tx`
- Add methods `stop`, `release` and `clear_update_interrupt_flag` to `Timer` (`clear_update_interrupt_flag` does not apply to `Timer<SYST>`)
- Add timer interrupt example using RTFM
- Implement IndependentWatchdog for the IWDG peripheral
- Remove all PWM channel configurations except 'all the channels for default remapping' configurations
- Update PWM documentation: clarify custom selection of channels
- Add PWM example for custom selection of channels

### Changed

- *Breaking change* Add additional configuration options to USART.
    - Baud rate now has to be set using configuration struct
- Now requires stm32f1 v0.7 (breaking change)
- enable PWM on stm32f100
- Fix gpio misconfiguration when using a timer in pwm input mode. Now the gpio has to be configured in floating input mode.

## [v0.2.1] - 2019-03-08

### Added

- Add basic backup domain support
- Add support for real time clock
- Add patches for using STM32F100 chip (PWM disabled)

### Changed

- Improve documentation

### Fixed

- Use correct clock for serial baudrate computation




## [v0.2.0] - 2019-02-10

### Added

- Add support for setting initial pin state
- Added ChangeLog

### Changed

- Add information about device features to readme
- Allow read-/write-only transactions in write_read
- Bumped dependency versions (breaking change)

### Fixed

- Fix link to docs.rs

## [v0.1.1] - 2018-12-17

### Added

- First tagged version

[Unreleased]: https://github.com/stm32-rs/stm32f1xx-hal/compare/v0.7.0...HEAD
[v0.7.0]: https://github.com/stm32-rs/stm32f1xx-hal/compare/v0.6.1...v0.7.0
[v0.6.1]: https://github.com/stm32-rs/stm32f1xx-hal/compare/v0.6.0...v0.6.1
[v0.6.0]: https://github.com/stm32-rs/stm32f1xx-hal/compare/v0.5.3...v0.6.0
[v0.5.3]: https://github.com/stm32-rs/stm32f1xx-hal/compare/v0.5.2...v0.5.3
[v0.5.2]: https://github.com/stm32-rs/stm32f1xx-hal/compare/v0.5.1...v0.5.2
[v0.5.1]: https://github.com/stm32-rs/stm32f1xx-hal/compare/v0.5.0...v0.5.1
[v0.5.0]: https://github.com/stm32-rs/stm32f1xx-hal/compare/v0.4.0...v0.5.0
[v0.4.0]: https://github.com/stm32-rs/stm32f1xx-hal/compare/v0.3.0...v0.4.0
[v0.3.0]: https://github.com/stm32-rs/stm32f1xx-hal/compare/v0.2.1...v0.3.0
[v0.2.1]: https://github.com/stm32-rs/stm32f1xx-hal/compare/v0.2.0...v0.2.1
[v0.2.0]: https://github.com/stm32-rs/stm32f1xx-hal/compare/v0.1.1...v0.2.0<|MERGE_RESOLUTION|>--- conflicted
+++ resolved
@@ -9,9 +9,7 @@
 
 ### Added
 
-<<<<<<< HEAD
 - Support for OpenDrain pin configuration on SPI CLK and MOSI pins
-=======
 - LSB/MSB bit format selection for `SPI`
 
 ### Fixed
@@ -21,7 +19,6 @@
 
 ### Changed
 - Use `cortex-m-rtic` instead of `cortex-m-rtfm` in the examples
->>>>>>> ca01418e
 
 ## [v0.7.0]- 2020-10-17
 
