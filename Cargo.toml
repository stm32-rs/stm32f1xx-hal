[package]
authors = ["Jorge Aparicio <jorge@japaric.io>", "Daniel Egger <daniel@eggers-club.de>"]
categories = ["embedded", "hardware-support", "no-std"]
description = "HAL for the STM32F1xx family of microcontrollers"
keywords = ["arm", "cortex-m", "stm32", "hal"]
license = "MIT OR Apache-2.0"
name = "stm32f1xx-hal"
repository = "https://github.com/stm32-rs/stm32f1xx-hal"
documentation = "https://docs.rs/stm32f1xx-hal"
readme = "README.md"
edition = "2018"
version = "0.4.0"

[package.metadata.docs.rs]
features = ["stm32f103", "rt", "stm32-usbd"]

[[example]]
name = "timer-interrupt-rtfm"
required-features = ["rt"]

[dependencies]
cortex-m = "0.6.0"
nb = "0.1.2"
cortex-m-rt = "0.6.8"
stm32f1 = "0.9.0"
<<<<<<< HEAD
as-slice = "0.1.2"
=======
as-slice = "0.1"
>>>>>>> a4a87bef

[dependencies.void]
default-features = false
version = "1.0.2"

[dependencies.cast]
default-features = false
version = "0.2.2"

[dependencies.embedded-hal]
version = "0.2.3"
features = ["unproven"]

[dependencies.stm32-usbd]
version = "0.5.0"
features = ["ram_access_1x16"]
optional = true

[dev-dependencies]
panic-halt = "0.2.0"
panic-semihosting = "0.5.2"
panic-itm = "0.4.1"
cortex-m-rtfm = "0.4.3"
cortex-m-semihosting = "0.3.3"
heapless = "0.4.3"
m = "0.1.1"
mfrc522 = "0.2.0"
serde_derive = "1.0.90"
usb-device = "0.2.3"
usbd-serial = "0.1.0"

[dev-dependencies.byteorder]
default-features = false
version = "1.3.1"

[dev-dependencies.cobs]
default-features = false
version = "0.1.4"

[dev-dependencies.crc16]
default-features = false
version = "0.4.0"

[dev-dependencies.either]
default-features = false
version = "1.5.2"

[dev-dependencies.serde]
default-features = false
version = "1.0.90"

[features]
device-selected = []
doc = []
rt = ["stm32f1/rt"]
stm32f100 = ["stm32f1/stm32f100", "device-selected"]
stm32f101 = ["stm32f1/stm32f101", "device-selected"]
stm32f103 = ["stm32f1/stm32f103", "device-selected"]

# Devices with 64 or 128 Kb ROM
medium = []
# Devices with 256 or 512 Kb ROM
high = ["medium"]
# Devices with 768 Kb ROM or more
xl = ["high"]

[profile.dev]
incremental = false
codegen-units = 1

[profile.release]
codegen-units = 1
debug = true
lto = true

[[example]]
name = "usb_serial"
required-features = ["rt", "stm32f103", "stm32-usbd"]

[[example]]
name = "usb_serial_interrupt"
required-features = ["rt", "stm32f103", "stm32-usbd"]

[[example]]
name = "usb_serial_rtfm"
required-features = ["rt", "stm32f103", "stm32-usbd"]<|MERGE_RESOLUTION|>--- conflicted
+++ resolved
@@ -23,11 +23,7 @@
 nb = "0.1.2"
 cortex-m-rt = "0.6.8"
 stm32f1 = "0.9.0"
-<<<<<<< HEAD
 as-slice = "0.1.2"
-=======
-as-slice = "0.1"
->>>>>>> a4a87bef
 
 [dependencies.void]
 default-features = false
