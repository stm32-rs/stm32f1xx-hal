--- conflicted
+++ resolved
@@ -41,21 +41,12 @@
 use core::sync::atomic::{self, Ordering};
 
 use cast::u16;
-<<<<<<< HEAD
-=======
-use crate::hal;
->>>>>>> 0189db9f
 use nb;
 use crate::pac::{USART1, USART2, USART3};
 use void::Void;
 
 use crate::afio::MAPR;
-<<<<<<< HEAD
 use crate::dma::{dma1, CircBuffer, Static, Transfer, R, W};
-=======
-//use crate::dma::{dma1, CircBuffer, Static, Transfer, R, W};
-use crate::dma::{CircBuffer, Static, Transfer, R, W};
->>>>>>> 0189db9f
 use crate::gpio::gpioa::{PA10, PA2, PA3, PA9};
 use crate::gpio::gpiob::{PB10, PB11, PB6, PB7};
 use crate::gpio::{Alternate, Floating, Input, PushPull};
