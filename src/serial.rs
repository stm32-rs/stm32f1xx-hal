--- conflicted
+++ resolved
@@ -98,13 +98,8 @@
     const REMAP: u8 = 0;
 }
 
-<<<<<<< HEAD
 impl<INMODE, OUTMODE> Pins<USART2> for (PD5<Alternate<OUTMODE>>, PD6<Input<INMODE>>) {
-    const REMAP: u8 = 0;
-=======
-impl Pins<USART2> for (PD5<Alternate<PushPull>>, PD6<Input<Floating>>) {
     const REMAP: u8 = 1;
->>>>>>> 82806e14
 }
 
 impl<INMODE, OUTMODE> Pins<USART3> for (PB10<Alternate<OUTMODE>>, PB11<Input<INMODE>>) {
