--- conflicted
+++ resolved
@@ -121,12 +121,9 @@
                 Active,
                 Debugger,
                 Pxx,
-<<<<<<< HEAD
+                Mode,
                 Edge,
                 ExtiPin
-=======
-                Mode,
->>>>>>> 59b27407
             };
 
             /// GPIO parts
